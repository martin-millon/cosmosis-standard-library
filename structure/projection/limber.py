--- conflicted
+++ resolved
@@ -61,7 +61,7 @@
 lib.get_reduced_kernel.argtypes = [ct.c_void_p, ct.c_void_p]
 
 lib.cmb_wl_kappa_kernel.restype = c_gsl_spline
-lib.cmb_wl_kappa_kernel.argtypes = [ct.c_double, ct.c_double, c_gsl_spline]
+lib.cmb_wl_kappa_kernel.argtypes = [ct.c_double, ct.c_double, c_gsl_spline, ct.c_double]
 
 lib.get_kernel_peak.restype = ct.c_double
 lib.get_kernel_peak.argtypes = [ct.c_void_p, ct.c_void_p, ct.c_int]
@@ -124,9 +124,9 @@
     return c_ell_out, c_ell_err_out
 
 
-def get_cmb_kappa_spline(chi_max, chi_star, a_of_chi):
+def get_cmb_kappa_spline(chi_max, chi_star, a_of_chi, K=0.0):
     "Compute the CMB WL kernel W_cmb(chi) spline"
-    return GSLSpline(lib.cmb_wl_kappa_kernel(chi_max, chi_star, a_of_chi))
+    return GSLSpline(lib.cmb_wl_kappa_kernel(chi_max, chi_star, a_of_chi, K))
 
 def evaluate_power(power, k, z):
     return lib.interp_2d(k,z,power)
@@ -145,11 +145,7 @@
     return power_spline, growth_spline
 
 def growth_from_power(chi, k, p, k_growth):
-<<<<<<< HEAD
-    r"Get D(\chi) from power spectrum"
-=======
     "Get D(chi) from power spectrum"
->>>>>>> 33266e40
     growth_ind=np.where(k>k_growth)[0][0]
     growth_array = np.sqrt(np.divide(p[:,growth_ind], p[0,growth_ind], 
                     out=np.zeros_like(p[:,growth_ind]), where=p[:,growth_ind]!=0.))
