#!/usr/bin/env python
from cosmosis import run_cosmosis
from cosmosis.postprocessing import run_cosmosis_postprocess
from cosmosis.runtime.handler import activate_segfault_handling

import pytest
import os
import sys
activate_segfault_handling()

def check_likelihood(capsys, expected, *other_possible):
    captured = capsys.readouterr()
    expect = (expected, *other_possible)
    lines = [line for line in captured.out.split("\n") if "Likelihood =" in line]
    print(lines)
    lines = "\n".join(lines)
    msg = f"Likelihood was expected to be one of {expect} but this was not found. Found these lines: \n{lines}"
    assert any([f"Likelihood =  {val}" in lines for val in (expected, *other_possible)]), msg

def check_no_camb_warnings(capsys):
    captured = capsys.readouterr()
    lines = [line for line in captured.out.split("\n") if "UserWarning: Parameter" in line]
    assert len(lines)==0, f"Found some warnings from CAMB: {lines}"


def test_projection(capsys):
    run_cosmosis("examples/various-spectra.ini", override={("consistency","extra_relations"):"omega_x=omega_c+100"})
    with open("output/various-spectra/cosmological_parameters/values.txt") as f:
        assert "omega_x = 100.261" in f.read()
    check_no_camb_warnings(capsys)



def test_bao(capsys):
    run_cosmosis("examples/bao.ini")
    check_no_camb_warnings(capsys)

def test_planck(capsys):
    if not os.path.exists("likelihood/planck2018/baseline/plc_3.0/hi_l/plik_lite/plik_lite_v22_TT.clik"):
        pytest.skip("Planck data not found")
    run_cosmosis("examples/planck.ini")
    check_likelihood(capsys, "-1441.14", "-1441.30", "-1441.46", "-502.5")
    check_no_camb_warnings(capsys)
    
def test_planck_class(capsys):
    if not os.path.exists("likelihood/planck2018/baseline/plc_3.0/hi_l/plik_lite/plik_lite_v22_TT.clik"):
        pytest.skip("Planck data not found")
    run_cosmosis("examples/planck_class.ini", override={("class","mpk"):"T"})
    check_no_camb_warnings(capsys)

def test_wmap(capsys):
    if not os.path.exists("likelihood/wmap9/data/lowlP/mask_r3_p06_jarosik.fits"):
        pytest.skip("WMAP data not found")
    run_cosmosis("examples/wmap.ini")
    check_no_camb_warnings(capsys)

def test_pantheon_emcee(capsys):
    run_cosmosis("examples/pantheon.ini", override={("emcee","samples"):"20"})
    plots = run_cosmosis_postprocess(["examples/pantheon.ini"], outdir="output/pantheon")
    plots.save()
    assert os.path.exists("output/pantheon/cosmological_parameters--omega_m.png")
    check_no_camb_warnings(capsys)

def test_pantheon_plus_shoes(capsys):
    run_cosmosis("examples/pantheon_plus_shoes.ini", override={("runtime","sampler"):"test"})
    check_likelihood(capsys, "-738.23")
    check_no_camb_warnings(capsys)

def test_des_y1(capsys):
    run_cosmosis("examples/des-y1.ini")
    check_likelihood(capsys, "5237.3")
    check_no_camb_warnings(capsys)

def test_des_y1_cl_to_corr(capsys):
    run_cosmosis("examples/des-y1.ini", override={
        ("2pt_shear","file"): "./shear/cl_to_corr/cl_to_corr.py",
        ("2pt_shear","corr_type"): "xi"
        })
    check_likelihood(capsys, "5237.3")
    check_no_camb_warnings(capsys)

def test_des_y3(capsys):
    run_cosmosis("examples/des-y3.ini", override={
        ("pk_to_cl_gg","save_kernels"):"T",
        ("pk_to_cl","save_kernels"):"T"
        })
    check_likelihood(capsys, "6043.23", "6043.34", "6043.37", "6043.33")
    check_no_camb_warnings(capsys)

def test_des_y3_plus_planck(capsys):
    run_cosmosis("examples/des-y3-planck.ini")
    check_likelihood(capsys, "5679.6", "5679.7")
    check_no_camb_warnings(capsys)


def test_des_y3_class(capsys):
    run_cosmosis("examples/des-y3-class.ini")
    # class is not consistent across systems to the level needed here

def test_des_y3_shear(capsys):
    run_cosmosis("examples/des-y3-shear.ini")
    check_likelihood(capsys, "2957.03", "2957.12", "2957.11", "2957.13")
    check_no_camb_warnings(capsys)

def test_des_y3_mira_titan(capsys):
    run_cosmosis("examples/des-y3-mira-titan.ini")
    check_likelihood(capsys, "6048.0", "6048.1", "6048.2")
    check_no_camb_warnings(capsys)

def test_des_y3_mead(capsys):
    run_cosmosis("examples/des-y3.ini", 
                 override={("camb", "halofit_version"): "mead2020_feedback"},
                 variables={("halo_model_parameters", "logT_AGN"): "8.2"}
                 )
    check_likelihood(capsys, "6049.94", "6049.00", "6049.03", "6049.04")
    check_no_camb_warnings(capsys)

def test_act_dr6_lensing(capsys):
    try:
        import act_dr6_lenslike
    except ImportError:
        pytest.skip("ACT likelihood code not found")
    run_cosmosis("examples/act-dr6-lens.ini")
    check_likelihood(capsys, "-9.89", "-9.86", "-9.90")
    check_no_camb_warnings(capsys)

def test_des_y3_6x2pt(capsys):
    run_cosmosis("examples/des-y3-6x2.ini")
    check_no_camb_warnings(capsys)

def test_euclid_emulator(capsys):
    run_cosmosis("examples/euclid-emulator.ini")
    assert os.path.exists("output/euclid-emulator/matter_power_nl/p_k.txt")
    check_no_camb_warnings(capsys)

def test_log_w_example(capsys):
    run_cosmosis("examples/w_model.ini")
    check_no_camb_warnings(capsys)

def test_theta_warning():
    with pytest.raises(RuntimeError):
        run_cosmosis("examples/w_model.ini", override={("consistency","cosmomc_theta"):"T"})

def test_des_kids(capsys):
    run_cosmosis("examples/des-y3_and_kids-1000.ini")
    check_likelihood(capsys, "-199.40", "-199.41")
    check_no_camb_warnings(capsys)


def test_kids(capsys):
    run_cosmosis("examples/kids-1000.ini")
    check_likelihood(capsys, "-47.6")
    check_no_camb_warnings(capsys)

def test_bacco():
    try:
        import tensorflow
    except ImportError:
        pytest.skip("Tensorflow not installed")
    # skip if running on CI with python 3.9 or 3.10 on macOS
    if sys.platform == "darwin" and sys.version_info[:2] in [(3, 9), (3, 10), (3, 11)] and os.environ.get("CI"):
        pytest.skip("Skipping Bacco on MacOS with Python 3.9-3.11 when running CI")

    # The baseline version just does non-linear matter power
    run_cosmosis("examples/bacco.ini")

    # This variant emulates NL power with baryonic effects
    run_cosmosis("examples/bacco.ini",
                 override={
                    ("bacco_emulator", "mode"): "nonlinear+baryons",
                })

    # This variant uses camb to get the NL power and only emulates the baryonic effects
    run_cosmosis("examples/bacco.ini",
                 override={
                    ("bacco_emulator", "mode"): "baryons",
                    ("camb", "nonlinear"): "pk",
                    ("camb", "halofit_version"): "takahashi",
                })

def test_hsc_harmonic(capsys):
    try:
        import sacc
    except ImportError:
        pytest.skip("Sacc not installed")
    run_cosmosis("examples/hsc-y3-shear.ini")
    check_likelihood(capsys, "-109.0")

def test_hsc_real(capsys):
    try:
        import sacc
    except ImportError:
        pytest.skip("Sacc not installed")
    run_cosmosis("examples/hsc-y3-shear-real.ini")
    check_likelihood(capsys, "-122.5")

def test_npipe(capsys):
    try:
        import planckpr4lensing
    except ImportError:
        pytest.skip("Planck PR4 lensing likelihood not found")
    run_cosmosis("examples/npipe.ini")
    check_likelihood(capsys, "-4.22", "-4.23")


def test_desi_dr1(capsys):
    run_cosmosis("examples/desi_dr1.ini")
    check_likelihood(capsys, "-11.25")

<<<<<<< HEAD
def test_desi_dr1(capsys):
    run_cosmosis("examples/desi_dr1.ini")
    check_likelihood(capsys, "-11.25")

=======
>>>>>>> e43b176d
def test_desi_dr2(capsys):
    run_cosmosis("examples/desi_dr2.ini")
    check_likelihood(capsys, "-93.02")


def test_candl(capsys):
    try:
        import candl
    except ImportError:
        pytest.skip("Candl not installed")
    run_cosmosis("examples/candl_test.ini")
    check_likelihood(capsys, "-5.83")<|MERGE_RESOLUTION|>--- conflicted
+++ resolved
@@ -207,13 +207,6 @@
     run_cosmosis("examples/desi_dr1.ini")
     check_likelihood(capsys, "-11.25")
 
-<<<<<<< HEAD
-def test_desi_dr1(capsys):
-    run_cosmosis("examples/desi_dr1.ini")
-    check_likelihood(capsys, "-11.25")
-
-=======
->>>>>>> e43b176d
 def test_desi_dr2(capsys):
     run_cosmosis("examples/desi_dr2.ini")
     check_likelihood(capsys, "-93.02")
