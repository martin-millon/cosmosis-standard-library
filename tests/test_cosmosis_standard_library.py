#!/usr/bin/env python
from cosmosis import run_cosmosis
from cosmosis.postprocessing import run_cosmosis_postprocess
from cosmosis.runtime.handler import activate_segfault_handling

import pytest
import os
import sys
activate_segfault_handling()

def check_likelihood(capsys, expected, *other_possible):
    captured = capsys.readouterr()
    expect = (expected, *other_possible)
    lines = [line for line in captured.out.split("\n") if "Likelihood =" in line]
    print(lines)
    lines = "\n".join(lines)
    msg = f"Likelihood was expected to be one of {expect} but this was not found. Found these lines: \n{lines}"
    assert any([f"Likelihood =  {val}" in lines for val in (expected, *other_possible)]), msg

def check_no_camb_warnings(capsys):
    captured = capsys.readouterr()
    lines = [line for line in captured.out.split("\n") if "UserWarning: Parameter" in line]
    assert len(lines)==0, f"Found some warnings from CAMB: {lines}"


def test_projection(capsys):
    run_cosmosis("examples/various-spectra.ini", override={("consistency","extra_relations"):"omega_x=omega_c+100"})
    with open("output/various-spectra/cosmological_parameters/values.txt") as f:
        assert "omega_x = 100.261" in f.read()
    check_no_camb_warnings(capsys)



def test_bao(capsys):
    run_cosmosis("examples/bao.ini")
    check_no_camb_warnings(capsys)

def test_planck(capsys):
    if not os.path.exists("likelihood/planck2018/baseline/plc_3.0/hi_l/plik_lite/plik_lite_v22_TT.clik"):
        pytest.skip("Planck data not found")
    run_cosmosis("examples/planck.ini")
    check_likelihood(capsys, "-1441.14", "-1441.30", "-1441.46", "-502.5")
    check_no_camb_warnings(capsys)
    
def test_planck_class(capsys):
    if not os.path.exists("likelihood/planck2018/baseline/plc_3.0/hi_l/plik_lite/plik_lite_v22_TT.clik"):
        pytest.skip("Planck data not found")
    run_cosmosis("examples/planck_class.ini", override={("class","mpk"):"T"})
    check_no_camb_warnings(capsys)

def test_wmap(capsys):
    if not os.path.exists("likelihood/wmap9/data/lowlP/mask_r3_p06_jarosik.fits"):
        pytest.skip("WMAP data not found")
    run_cosmosis("examples/wmap.ini")
    check_no_camb_warnings(capsys)

def test_pantheon_emcee(capsys):
    run_cosmosis("examples/pantheon.ini", override={("emcee","samples"):"20"})
    plots = run_cosmosis_postprocess(["examples/pantheon.ini"], outdir="output/pantheon")
    plots.save()
    assert os.path.exists("output/pantheon/cosmological_parameters--omega_m.png")
    check_no_camb_warnings(capsys)

def test_pantheon_plus_shoes(capsys):
    run_cosmosis("examples/pantheon_plus_shoes.ini", override={("runtime","sampler"):"test"})
    check_likelihood(capsys, "-738.23")
    check_no_camb_warnings(capsys)

def test_des_y1(capsys):
    run_cosmosis("examples/des-y1.ini")
    check_likelihood(capsys, "5237.3")
    check_no_camb_warnings(capsys)

def test_des_y1_cl_to_corr(capsys):
    run_cosmosis("examples/des-y1.ini", override={
        ("2pt_shear","file"): "./shear/cl_to_corr/cl_to_corr.py",
        ("2pt_shear","corr_type"): "xi"
        })
    check_likelihood(capsys, "5237.3")
    check_no_camb_warnings(capsys)

def test_des_y3(capsys):
    run_cosmosis("examples/des-y3.ini", override={
        ("pk_to_cl_gg","save_kernels"):"T",
        ("pk_to_cl","save_kernels"):"T"
        })
    check_likelihood(capsys, "6043.23", "6043.34", "6043.37", "6043.33")
    check_no_camb_warnings(capsys)

def test_des_y3_class(capsys):
    run_cosmosis("examples/des-y3-class.ini")
    # class is not consistent across systems to the level needed here

def test_des_y3_shear(capsys):
    run_cosmosis("examples/des-y3-shear.ini")
    check_likelihood(capsys, "2957.03", "2957.12", "2957.11", "2957.13")
    check_no_camb_warnings(capsys)

def test_des_y3_mira_titan(capsys):
    run_cosmosis("examples/des-y3-mira-titan.ini")
    check_likelihood(capsys, "6048.0", "6048.1", "6048.2")
    check_no_camb_warnings(capsys)

def test_des_y3_mead(capsys):
    run_cosmosis("examples/des-y3.ini", 
                 override={("camb", "halofit_version"): "mead2020_feedback"},
                 variables={("halo_model_parameters", "logT_AGN"): "8.2"}
                 )
    check_likelihood(capsys, "6049.94", "6049.00", "6049.03", "6049.04")
    check_no_camb_warnings(capsys)

def test_act_dr6_lensing(capsys):
    try:
        import act_dr6_lenslike
    except ImportError:
        pytest.skip("ACT likelihood code not found")
    run_cosmosis("examples/act-dr6-lens.ini")
    check_likelihood(capsys, "-9.89", "-9.86", "-9.90")
    check_no_camb_warnings(capsys)

def test_des_y3_6x2pt(capsys):
    run_cosmosis("examples/des-y3-6x2.ini")
    check_no_camb_warnings(capsys)

def test_euclid_emulator(capsys):
    run_cosmosis("examples/euclid-emulator.ini")
    assert os.path.exists("output/euclid-emulator/matter_power_nl/p_k.txt")
    check_no_camb_warnings(capsys)

def test_log_w_example(capsys):
    run_cosmosis("examples/w_model.ini")
    check_no_camb_warnings(capsys)

def test_theta_warning():
    with pytest.raises(RuntimeError):
        run_cosmosis("examples/w_model.ini", override={("consistency","cosmomc_theta"):"T"})

def test_des_kids(capsys):
    run_cosmosis("examples/des-y3_and_kids-1000.ini")
    check_likelihood(capsys, "-199.40", "-199.41")
    check_no_camb_warnings(capsys)


def test_kids(capsys):
    run_cosmosis("examples/kids-1000.ini")
    check_likelihood(capsys, "-47.6")
    check_no_camb_warnings(capsys)

def test_bacco():
    if sys.version_info > (3, 11):
        pytest.skip("No tensorflow support on python 3.12 yet.")
    # skip if running on CI with python 3.9 or 3.10 on macOS
    if sys.platform == "darwin" and sys.version_info[:2] in [(3, 9), (3, 10)] and os.environ.get("CI"):
        pytest.skip("Skipping Bacco on MacOS with Python 3.9 or 3.10 when running CI")

    # The baseline version just does non-linear matter power
    run_cosmosis("examples/bacco.ini")

    # This variant emulates NL power with baryonic effects
    run_cosmosis("examples/bacco.ini",
                 override={
                    ("bacco_emulator", "mode"): "nonlinear+baryons",
                })

    # This variant uses camb to get the NL power and only emulates the baryonic effects
    run_cosmosis("examples/bacco.ini",
                 override={
                    ("bacco_emulator", "mode"): "baryons",
                    ("camb", "nonlinear"): "pk",
                    ("camb", "halofit_version"): "takahashi",
                })

def test_hsc_harmonic(capsys):
    try:
        import sacc
    except ImportError:
        pytest.skip("Sacc not installed")
    run_cosmosis("examples/hsc-y3-shear.ini")
    check_likelihood(capsys, "-109.0")

def test_hsc_real(capsys):
    try:
        import sacc
    except ImportError:
        pytest.skip("Sacc not installed")
    run_cosmosis("examples/hsc-y3-shear-real.ini")
    check_likelihood(capsys, "-122.5")

<<<<<<< HEAD
def test_npipe(capsys):
    try:
        import planckpr4lensing
    except ImportError:
        pytest.skip("Planck PR4 lensing likelihood not found")
    run_cosmosis("examples/npipe.ini")
    check_likelihood(capsys, "-4.22", "-4.23")
=======
def test_desi(capsys):
    run_cosmosis("examples/desi.ini")
    check_likelihood(capsys, "-11.25")
>>>>>>> 2dc9ff63
<|MERGE_RESOLUTION|>--- conflicted
+++ resolved
@@ -186,7 +186,6 @@
     run_cosmosis("examples/hsc-y3-shear-real.ini")
     check_likelihood(capsys, "-122.5")
 
-<<<<<<< HEAD
 def test_npipe(capsys):
     try:
         import planckpr4lensing
@@ -194,8 +193,7 @@
         pytest.skip("Planck PR4 lensing likelihood not found")
     run_cosmosis("examples/npipe.ini")
     check_likelihood(capsys, "-4.22", "-4.23")
-=======
+
 def test_desi(capsys):
     run_cosmosis("examples/desi.ini")
-    check_likelihood(capsys, "-11.25")
->>>>>>> 2dc9ff63
+    check_likelihood(capsys, "-11.25")