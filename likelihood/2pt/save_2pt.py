--- conflicted
+++ resolved
@@ -70,21 +70,12 @@
         config['survey_area'] = options[option_section,
                                         "survey_area"] * (np.pi * np.pi) / (180 * 180)
 
-<<<<<<< HEAD
     # names n(z) sections in the datablock, to be saved with the same name
     # to the FITS file output
-    config['shear_nz'] = options.get_string(
-        option_section, "shear_nz_name").upper()
-    config['position_nz'] = options.get_string(
-        option_section, "position_nz_name").upper()
-=======
-    #names n(z) sections in the datablock, to be saved with the same name
-    #to the FITS file output
     config['shear_nz'] = options.get_string(option_section, "shear_nz_name").upper()
     config['position_nz'] = options.get_string(option_section, "position_nz_name").upper()
-    #Whether to add nz_ to the start of these
+    # Whether to add nz_ to the start of these
     config['prefix_nz_section'] = options.get_bool(option_section, "prefix_nz_section", True)
->>>>>>> e129ce05
 
     # name of the output file and whether to overwrite it.
     config['filename'] = options.get_string(option_section, "filename")
@@ -195,8 +186,9 @@
     return s
 
 
-<<<<<<< HEAD
-def nz_from_block(block, nz_name):
+
+
+def nz_from_block(block, nz_name, prefix_nz_section):
     print()
     print()
     print("*************************************************************************************")
@@ -211,31 +203,12 @@
     print("*************************************************************************************")
     print()
     print()
-    section_name = "NZ_" + nz_name
-=======
-
-
-def nz_from_block(block, nz_name, prefix_nz_section):
-    print
-    print
-    print "*************************************************************************************"
-    print "Saving n(z) from the block to file."
-    print "A quick warning - we are assuming things about the n(z) that may not be quite right."
-    print "Converting from splines to histograms."
-    print "To properly fix this I will have to do a bit more work."
-    print
-    print "*************************************************************************************"
-    print "ANOTHER WARNING: this has recently changed to hopefully be slightly better"
-    print "It may be different to your previous results."
-    print "*************************************************************************************"
-    print
-    print
     
     if prefix_nz_section:
         section_name = "nz_"+nz_name
     else:
         section_name = nz_name
->>>>>>> e129ce05
+
     z = block[section_name, "z"]
     dz = 0.5 * (z[10] - z[9])
     zlow = z - dz
@@ -480,17 +453,11 @@
 
     kernels = []
     if need_source_nz:
-<<<<<<< HEAD
-        kernels.append(nz_from_block(block, shear_nz))
+
+        kernels.append(nz_from_block(block, shear_nz, config['prefix_nz_section']))
     if need_lens_nz and (shear_nz != position_nz):
-        kernels.append(nz_from_block(block, position_nz))
-
-=======
-        kernels.append(nz_from_block(block, shear_nz, config['prefix_nz_section']))
-    if need_lens_nz and (shear_nz!=position_nz):
         kernels.append(nz_from_block(block, position_nz, config['prefix_nz_section']))
-    
->>>>>>> e129ce05
+
     windows = []
 
     data = twopoint.TwoPointFile(spectra, kernels, windows, covmat_info)
