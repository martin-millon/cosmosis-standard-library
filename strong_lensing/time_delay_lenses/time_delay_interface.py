from cosmosis.datablock import names, option_section
from time_delay_likelihood import TimeDelayLikelihood, B1608, RXJ1131, HE0435
import numpy as np

def setup(options):

    lens_name = options.get_string(option_section, "lens_name", "B1608")
    if lens_name.upper() == "B1608":
        like = [B1608()]
    elif lens_name.upper() == "RXJ1131":
        like = [RXJ1131()]
    elif lens_name.upper() == "HE0435":
        like = [HE0435()]
    elif lens_name=="mock":
        try:
            fname = options[option_section, "filename"]
            lambdad = options[option_section, "lambdaD"]
            like = TimeDelayLikelihood.load_catalog(fname,lambdad) # rtns array of instances of class
        except:
            raise ValueError("Error in reading mocks")

    return like

<<<<<<< HEAD
def execute(block, config):
	data_class=config

	z_m = block[names.distances, "z"]
	d_m = block[names.distances, "d_m"]
	omega_k = block[names.cosmological_parameters, "omega_k"]
	H0 = block[names.cosmological_parameters, "hubble"]
	comovingDistance = lambda z: np.interp(z, z_m, d_m)

        if len(data_class)>1:
                like = 0 
                for d in data_class:
#                    print "LIKE", like
                    like = like + d.likelihood(comovingDistance, omega_k, H0)
                    like_name = d.name + "_LIKE"

        else:
	    like = data_class.likelihood(comovingDistance, omega_k, H0)
	    like_name = data_class.name + "_LIKE"
=======
>>>>>>> 2a3d6532

def execute(block, config):
    data_class=config

    z_m = block[names.distances, "z"]
    d_m = block[names.distances, "d_m"]
    omega_k = block[names.cosmological_parameters, "omega_k"]
    H0 = block[names.cosmological_parameters, "hubble"]
    comovingDistance = lambda z: np.interp(z, z_m, d_m)

    if len(data_class)>1:
        like = 0 
        for d in data_class:
            like = like + d.likelihood(comovingDistance, omega_k, H0)
            like_name = d.name + "_LIKE"
    else:
        data_class = data_class[0]
        like = data_class.likelihood(comovingDistance, omega_k, H0)
        like_name = data_class.name + "_LIKE"

    if np.isnan(like):
        like = -np.inf

    block[names.likelihoods, like_name] = like

    return 0


<|MERGE_RESOLUTION|>--- conflicted
+++ resolved
@@ -20,29 +20,6 @@
             raise ValueError("Error in reading mocks")
 
     return like
-
-<<<<<<< HEAD
-def execute(block, config):
-	data_class=config
-
-	z_m = block[names.distances, "z"]
-	d_m = block[names.distances, "d_m"]
-	omega_k = block[names.cosmological_parameters, "omega_k"]
-	H0 = block[names.cosmological_parameters, "hubble"]
-	comovingDistance = lambda z: np.interp(z, z_m, d_m)
-
-        if len(data_class)>1:
-                like = 0 
-                for d in data_class:
-#                    print "LIKE", like
-                    like = like + d.likelihood(comovingDistance, omega_k, H0)
-                    like_name = d.name + "_LIKE"
-
-        else:
-	    like = data_class.likelihood(comovingDistance, omega_k, H0)
-	    like_name = data_class.name + "_LIKE"
-=======
->>>>>>> 2a3d6532
 
 def execute(block, config):
     data_class=config
